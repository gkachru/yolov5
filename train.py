--- conflicted
+++ resolved
@@ -346,7 +346,7 @@
             scaler.scale(loss).backward()
 
             # Optimize
-            if ni % accumulate == 0:
+            if ni - last_opt_step >= accumulate:
                 scaler.step(optimizer)  # optimizer.step
                 scaler.update()
                 optimizer.zero_grad()
@@ -455,28 +455,16 @@
         if not evolve:
             if is_coco:  # COCO dataset
                 for m in [last, best] if best.exists() else [last]:  # speed, mAP tests
-<<<<<<< HEAD
-                    results, _, _ = test.run(data_dict,
-                                             batch_size=batch_size // WORLD_SIZE * 2,
-                                             imgsz=imgsz_test,
-                                             model=attempt_load(m, device).half(),
-                                             iou_thres=0.7,
-                                             single_cls=single_cls,
-                                             dataloader=testloader,
-                                             save_dir=save_dir,
-                                             save_json=True,
-                                             plots=False)
-=======
                     results, _, _ = val.run(data_dict,
                                             batch_size=batch_size // WORLD_SIZE * 2,
                                             imgsz=imgsz_val,
                                             model=attempt_load(m, device).half(),
+                                            iou_thres=0.7,
                                             single_cls=single_cls,
                                             dataloader=valloader,
                                             save_dir=save_dir,
                                             save_json=True,
                                             plots=False)
->>>>>>> 951922c7
 
             # Strip optimizers
             for f in last, best:
